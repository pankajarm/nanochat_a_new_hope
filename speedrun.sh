--- conflicted
+++ resolved
@@ -22,13 +22,8 @@
 command -v uv &> /dev/null || curl -LsSf https://astral.sh/uv/install.sh | sh
 # create a .venv local virtual environment (if it doesn't exist)
 [ -d ".venv" ] || uv venv
-<<<<<<< HEAD
-# install the repo dependencies
-uv sync --extra gpu
-=======
 # install the repo dependencies - force refresh to pick up new dependencies
 uv sync --refresh --reinstall
->>>>>>> 5dede6ef
 # activate venv so that `python` uses the project's venv instead of system python
 source .venv/bin/activate
 # Explicitly install critical missing dependencies if not present
